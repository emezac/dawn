--- conflicted
+++ resolved
@@ -32,14 +32,11 @@
         self.register_tool("file_read", self.file_read_tool_handler)
         self.register_tool("file_upload", self.file_upload_tool_handler)
         self.register_tool("vector_store_create", self.vector_store_create_tool_handler)
-<<<<<<< HEAD
         self.register_tool("upload_file_to_vector_store", self.upload_file_to_vector_store_tool_handler)
         self.register_tool("save_to_ltm", self.save_to_ltm_tool_handler)
         self.register_tool("list_vector_stores", self.list_vector_stores_tool_handler)
         self.register_tool("delete_vector_store", self.delete_vector_store_tool_handler)
-=======
         self.register_tool("create_vector_store", self.create_vector_store_handler)
->>>>>>> 07cebd01
         self.register_tool("write_markdown", self.write_markdown_tool_handler)
 
     def register_tool(self, name: str, func: Callable) -> None:
@@ -222,7 +219,6 @@
         result_path = write_tool.write_markdown_file(file_path, content)
         # Optional: Validate if path exists after writing?
         return result_path
-<<<<<<< HEAD
 
     def upload_file_to_vector_store_tool_handler(self, **data) -> Any:
         """Handler for the Upload File to Vector Store tool."""
@@ -272,7 +268,6 @@
             raise ValueError("Missing 'vector_store_id' for vector store deletion.")
 
         return delete_tool.delete_vector_store(vector_store_id)
-=======
         
     def create_vector_store_handler(self, **data) -> Any:
         """Handler for the Create Vector Store tool."""
@@ -288,4 +283,3 @@
             raise ToolExecutionError(f"Invalid vector store ID format received: {vs_id}")
             
         return vs_id
->>>>>>> 07cebd01
